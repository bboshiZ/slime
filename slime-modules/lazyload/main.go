/*


Licensed under the Apache License, Version 2.0 (the "License");
you may not use this file except in compliance with the License.
You may obtain a copy of the License at

    http://www.apache.org/licenses/LICENSE-2.0

Unless required by applicable law or agreed to in writing, software
distributed under the License is distributed on an "AS IS" BASIS,
WITHOUT WARRANTIES OR CONDITIONS OF ANY KIND, either express or implied.
See the License for the specific language governing permissions and
limitations under the License.
*/

package main

import (
	"flag"
	uberzap "go.uber.org/zap"
	"go.uber.org/zap/zapcore"
	"k8s.io/apimachinery/pkg/runtime"
	"k8s.io/client-go/kubernetes"
	clientgoscheme "k8s.io/client-go/kubernetes/scheme"
	_ "k8s.io/client-go/plugin/pkg/client/auth/gcp"
	"os"
	ctrl "sigs.k8s.io/controller-runtime"
	"sigs.k8s.io/controller-runtime/pkg/log/zap"
	istioapi "slime.io/slime/slime-framework/apis"
	"slime.io/slime/slime-framework/bootstrap"
	istiocontroller "slime.io/slime/slime-framework/controllers"
	"slime.io/slime/slime-framework/util"
	microserviceslimeiov1alpha1 "slime.io/slime/slime-modules/lazyload/api/v1alpha1"
	"slime.io/slime/slime-modules/lazyload/controllers"
	// +kubebuilder:scaffold:imports
)

var (
	scheme   = runtime.NewScheme()
	setupLog = ctrl.Log.WithName("setup")
)

func init() {
	_ = clientgoscheme.AddToScheme(scheme)

	_ = microserviceslimeiov1alpha1.AddToScheme(scheme)
	_ = istioapi.AddToScheme(scheme)
	// +kubebuilder:scaffold:scheme
}
func main() {
<<<<<<< HEAD
=======
	// TODO - add pause/resume logic for module
>>>>>>> 542f90ef

	var metricsAddr string
	var enableLeaderElection bool
	flag.StringVar(&metricsAddr, "metrics-addr", ":8080", "The address the metric endpoint binds to.")
	flag.BoolVar(&enableLeaderElection, "enable-leader-election", false,
		"Enable leader election for controller manager. "+
			"Enabling this will ensure there is only one active controller manager.")
	flag.Parse()
	encoderCfg := uberzap.NewDevelopmentEncoderConfig()
	encoderCfg.EncodeTime = util.TimeEncoder
	ctrl.SetLogger(zap.New(zap.UseDevMode(true),zap.Encoder(zapcore.NewConsoleEncoder(encoderCfg))))

	mgr, err := ctrl.NewManager(ctrl.GetConfigOrDie(), ctrl.Options{
		Scheme:             scheme,
		MetricsBindAddress: metricsAddr,
		Port:               9443,
		LeaderElection:     enableLeaderElection,
		LeaderElectionID:   "plugin",
	})
	if err != nil {
		setupLog.Error(err, "unable to start manager")
		os.Exit(1)
	}

	env := bootstrap.Environment{}
	env.Config = bootstrap.GetModuleConfig()
	client, err := kubernetes.NewForConfig(mgr.GetConfig())
	if err != nil {
		setupLog.Error(err,"create a new clientSet failed")
		os.Exit(1)
	}
	env.K8SClient = client

	setupLog.Info("create new serviceFence reconciler and setupWithManager")
	r := controllers.NewReconciler(mgr, &env)
	if err = r.SetupWithManager(mgr); err != nil {
		setupLog.Error(err, "unable to create controller", "controller", "Servicefence")
		os.Exit(1)
	}

	setupLog.Info("create new virtualService reconciler and setupWithManager")
	// +kubebuilder:scaffold:builder
	// add vs reconcile
	if err = (&istiocontroller.VirtualServiceReconciler{
		Client: mgr.GetClient(),
		Log:    ctrl.Log.WithName("controllers").WithName("VirtualService"),
		Scheme: mgr.GetScheme(),
	}).SetupWithManager(mgr); err != nil {
		setupLog.Error(err, "unable to create controller", "controller", "VirtualService")
		os.Exit(1)
	}

	go bootstrap.HealthCheckStart()

	setupLog.Info("starting manager")
	if err := mgr.Start(ctrl.SetupSignalHandler()); err != nil {
		setupLog.Error(err, "problem running manager")
		os.Exit(1)
	}
}<|MERGE_RESOLUTION|>--- conflicted
+++ resolved
@@ -49,11 +49,7 @@
 	// +kubebuilder:scaffold:scheme
 }
 func main() {
-<<<<<<< HEAD
-=======
 	// TODO - add pause/resume logic for module
->>>>>>> 542f90ef
-
 	var metricsAddr string
 	var enableLeaderElection bool
 	flag.StringVar(&metricsAddr, "metrics-addr", ":8080", "The address the metric endpoint binds to.")
